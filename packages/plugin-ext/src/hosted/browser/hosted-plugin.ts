--- conflicted
+++ resolved
@@ -13,14 +13,10 @@
  *
  * SPDX-License-Identifier: EPL-2.0 OR GPL-2.0 WITH Classpath-exception-2.0
  ********************************************************************************/
-<<<<<<< HEAD
-import { injectable, inject, interfaces, named } from 'inversify';
-=======
 
 // tslint:disable:no-any
 
-import { injectable, inject, interfaces } from 'inversify';
->>>>>>> 8e9e4e73
+import { injectable, inject, interfaces, named } from 'inversify';
 import { PluginWorker } from '../../main/browser/plugin-worker';
 import { HostedPluginServer, PluginMetadata, getPluginId } from '../../common/plugin-protocol';
 import { HostedPluginWatcher } from './hosted-plugin-watcher';
